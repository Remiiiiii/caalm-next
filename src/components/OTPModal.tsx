'use client';

import React, { useState, useEffect, useRef } from 'react';
import {
  AlertDialog,
  AlertDialogAction,
  AlertDialogContent,
  AlertDialogDescription,
  AlertDialogFooter,
  AlertDialogHeader,
  AlertDialogTitle,
} from '@/components/ui/alert-dialog';
import {
  InputOTP,
  InputOTPGroup,
  InputOTPSlot,
} from '@/components/ui/input-otp';
import Image from 'next/image';
import { Button } from './ui/button';
import { verifyOTP, sendEmailOTP } from '@/lib/actions/user.actions';

const OTPModal = ({
  accountId,
  email,
  onSuccess,
  onClose,
  onError,
  isOpen = true,
}: {
  accountId?: string;
  email: string;
  onSuccess: () => void;
  onClose?: () => void;
  onError?: (error: string) => void;
  isOpen?: boolean;
}) => {
  const [internalIsOpen, setInternalIsOpen] = useState(true);
  const [otp, setOtp] = useState('');
  const [error, setError] = useState('');
  const [isLoading, setIsLoading] = useState(false);
  const [attempts, setAttempts] = useState(0);
  const [lastError, setLastError] = useState('');
  const [isResending, setIsResending] = useState(false);
  const [hasAutoSent, setHasAutoSent] = useState(false);
  const hasAutoSentRef = useRef(false);

  // Use parent-controlled isOpen prop
  const modalIsOpen = isOpen !== undefined ? isOpen : internalIsOpen;

  // Show success message when modal opens (OTP already sent by signInUser)
  useEffect(() => {
    if (modalIsOpen && email && !hasAutoSentRef.current) {
      console.log('OTP Modal opened for:', email);
      setHasAutoSent(true);
      hasAutoSentRef.current = true;

<<<<<<< HEAD
      // Show success message since OTP was already sent by signInUser
      setError('Verification code sent! Please check your email.');
      setLastError('Verification code sent! Please check your email.');

      // Clear success message after 3 seconds
      setTimeout(() => {
        setError('');
        setLastError('');
      }, 3000);
=======
      // Auto-send OTP without showing loading state
      sendEmailOTP({ email });
      // .then(() => {
      //   console.log('Auto OTP sent successfully');
      //   setError('Verification code sent! Please check your email.');
      //   setLastError('Verification code sent! Please check your email.');

      //   // Clear success message after 3 seconds
      //   setTimeout(() => {
      //     setError('');
      //     setLastError('');
      //   }, 3000);
      // })
      // .catch((error) => {
      //   console.error('Failed to auto-send OTP', error);
      //   // Reset hasAutoSent on error so user can try again
      //   setHasAutoSent(false);
      //   hasAutoSentRef.current = false;
      // });
>>>>>>> 42e994e1
    }
  }, [modalIsOpen, email]);

  const handleVerify = async () => {
    setIsLoading(true);
    setError(''); // Clear previous errors
    setLastError(''); // Clear last error too

    try {
      // Use the new verifyOTP function for both sign-in and sign-up
      const res = await verifyOTP({ email, otp, accountId });
      if (res?.success) {
        // Only call onSuccess if verification was successful
        console.log('OTP verification successful, calling onSuccess');
        onSuccess();
        return; // Exit early on success
      } else {
        setAttempts((prev) => prev + 1);
        if (attempts >= 2) {
          // 3 attempts total
          setError('Too many failed attempts. Please try again later.');
          setLastError('Too many failed attempts. Please try again later.');
          setIsLoading(false);
          return;
        }
        setError('Invalid OTP. Try again.');
        setLastError('Invalid OTP. Try again.');
      }
    } catch (error) {
      console.error('Failed to verify OTP', error);

      // Use the user-friendly error message from the server action
      if (error instanceof Error) {
        setError(error.message);
        setLastError(error.message);
        // Also notify parent component of the error
        if (onError) {
          onError(error.message);
        }
      } else {
        const genericError = 'Failed to verify OTP. Please try again later.';
        setError(genericError);
        setLastError(genericError);
        // Also notify parent component of the error
        if (onError) {
          onError(genericError);
        }
      }

      // Increment attempts for any error
      setAttempts((prev) => prev + 1);

      // If too many attempts, show a more specific message
      if (attempts >= 2) {
        const tooManyAttemptsError =
          'Too many failed attempts. Please request a new verification code.';
        setError(tooManyAttemptsError);
        setLastError(tooManyAttemptsError);
      }
    }

    // Only clear loading if we didn't call onSuccess
    setIsLoading(false);
  };

  const handleResendOtp = async () => {
    setIsResending(true);
    try {
      setError(''); // Clear previous errors
      setLastError(''); // Clear last error too
      console.log('Resending OTP to:', email);

      await sendEmailOTP({ email });
      console.log('OTP resent successfully');

<<<<<<< HEAD
      // // Show success feedback
=======
      // Show success feedback
>>>>>>> 42e994e1
      // setError('Verification code sent! Please check your email.');
      // setLastError('Verification code sent! Please check your email.');

      // // Clear success message after 3 seconds
      // setTimeout(() => {
      //   setError('');
      //   setLastError('');
      // }, 3000);
    } catch (error) {
      console.error('Failed to resend OTP', error);
      console.log('Resend error type:', typeof error);
      console.log(
        'Resend error message:',
        error instanceof Error ? error.message : 'Unknown error'
      );

      // Use the user-friendly error message from the server action
      if (error instanceof Error) {
        console.log('Setting resend error message:', error.message);
        setError(error.message);
        setLastError(error.message);
      } else {
        console.log('Setting generic resend error message');
        const genericError =
          'Failed to resend verification code. Please try again.';
        setError(genericError);
        setLastError(genericError);
      }
    } finally {
      setIsResending(false);
    }
  };

  const handleModalClose = (open: boolean) => {
    if (!open) {
      // Clear errors when closing
      setError('');
      setLastError('');
      setOtp('');
      setAttempts(0);
      setHasAutoSent(false); // Reset auto-send state
      hasAutoSentRef.current = false; // Reset ref as well

      // Call parent's onClose if provided
      if (onClose) {
        onClose();
      } else {
        setInternalIsOpen(false);
      }
    }
  };

  return (
    <AlertDialog open={modalIsOpen} onOpenChange={handleModalClose}>
      <AlertDialogContent className="shad-alert-dialog">
        <AlertDialogHeader className="relative flex justify-center">
          <AlertDialogTitle className="h2 text-center">
            Enter Your OTP
            <Image
              src="/assets/icons/close-dark.svg"
              alt="close"
              width={20}
              height={20}
              className="otp-close-button"
              onClick={() => {
                if (onClose) {
                  onClose();
                } else {
                  setInternalIsOpen(false);
                }
              }}
            />
          </AlertDialogTitle>
          <AlertDialogDescription className="subtitle-2 text-center">
            {hasAutoSent
              ? `We've sent you a code to ${email}`
              : `Sending verification code to ${email}...`}
          </AlertDialogDescription>
        </AlertDialogHeader>
        <InputOTP
          maxLength={6}
          value={otp}
          onChange={(value) => {
            setOtp(value);
            // Clear errors when user starts typing
            if (value.length > 0 && (error || lastError)) {
              setError('');
              setLastError('');
            }
          }}
        >
          <InputOTPGroup className="shad-otp">
            <InputOTPSlot index={0} className="shad-otp-slot" />
            <InputOTPSlot index={1} className="shad-otp-slot" />
            <InputOTPSlot index={2} className="shad-otp-slot" />
            <InputOTPSlot index={3} className="shad-otp-slot" />
            <InputOTPSlot index={4} className="shad-otp-slot" />
            <InputOTPSlot index={5} className="shad-otp-slot" />
          </InputOTPGroup>
        </InputOTP>

        {(error || lastError) && (
          <div
            className={`text-center p-3 rounded-lg mb-4 ${
              (error || lastError).includes('sent!')
                ? 'text-green-500 bg-green-50 border border-green-200'
                : 'text-red-500 bg-red-50 border border-red-200'
            }`}
          >
            <p
              className={`text-sm font-medium ${
                (error || lastError).includes('sent!')
                  ? 'text-green-800'
                  : 'text-red-800'
              }`}
            >
              {error || lastError}
            </p>
            {!(error || lastError).includes('sent!') && (
              <div className="mt-2 flex flex-col gap-2">
                {(error || lastError).includes('expired') && (
                  <button
                    onClick={handleResendOtp}
                    disabled={isResending}
                    className="text-xs text-blue-600 hover:text-blue-800 underline disabled:opacity-50 disabled:cursor-not-allowed"
                  >
                    {isResending
                      ? 'Sending...'
                      : 'Request new verification code'}
                  </button>
                )}
                <button
                  onClick={() => {
                    setError('');
                    setLastError('');
                    setOtp(''); // Clear the OTP input
                  }}
                  className="text-xs text-red-600 hover:text-red-800 underline"
                >
                  Clear error and try again
                </button>
              </div>
            )}
          </div>
        )}

        {attempts > 0 && (
          <div className="text-orange-600 text-center text-sm">
            Failed attempts: {attempts}/3
          </div>
        )}

        <AlertDialogFooter>
          <div className="flex w-full flex-col gap-4">
            <AlertDialogAction
              onClick={handleVerify}
              className="shad-submit-btn h-12"
              type="button"
            >
              Submit
              {isLoading && (
                <Image
                  src="/assets/icons/loader.svg"
                  alt="loader"
                  width={24}
                  height={24}
                  className="ml-2 animate-spin"
                />
              )}
            </AlertDialogAction>
            <div className="subtitle-2 mt-2 text-center text-light-100">
              Didn&apos;t get a code?
              <Button
                type="button"
                variant="link"
                className="pl-1 text-brand"
                onClick={handleResendOtp}
              >
                Resend Code
              </Button>
            </div>
          </div>
        </AlertDialogFooter>
      </AlertDialogContent>
    </AlertDialog>
  );
};

export default OTPModal;<|MERGE_RESOLUTION|>--- conflicted
+++ resolved
@@ -54,7 +54,6 @@
       setHasAutoSent(true);
       hasAutoSentRef.current = true;
 
-<<<<<<< HEAD
       // Show success message since OTP was already sent by signInUser
       setError('Verification code sent! Please check your email.');
       setLastError('Verification code sent! Please check your email.');
@@ -64,27 +63,6 @@
         setError('');
         setLastError('');
       }, 3000);
-=======
-      // Auto-send OTP without showing loading state
-      sendEmailOTP({ email });
-      // .then(() => {
-      //   console.log('Auto OTP sent successfully');
-      //   setError('Verification code sent! Please check your email.');
-      //   setLastError('Verification code sent! Please check your email.');
-
-      //   // Clear success message after 3 seconds
-      //   setTimeout(() => {
-      //     setError('');
-      //     setLastError('');
-      //   }, 3000);
-      // })
-      // .catch((error) => {
-      //   console.error('Failed to auto-send OTP', error);
-      //   // Reset hasAutoSent on error so user can try again
-      //   setHasAutoSent(false);
-      //   hasAutoSentRef.current = false;
-      // });
->>>>>>> 42e994e1
     }
   }, [modalIsOpen, email]);
 
@@ -160,11 +138,7 @@
       await sendEmailOTP({ email });
       console.log('OTP resent successfully');
 
-<<<<<<< HEAD
-      // // Show success feedback
-=======
       // Show success feedback
->>>>>>> 42e994e1
       // setError('Verification code sent! Please check your email.');
       // setLastError('Verification code sent! Please check your email.');
 
