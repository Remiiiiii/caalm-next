'use client';

import { z } from 'zod';
import { zodResolver } from '@hookform/resolvers/zod';
import { useForm } from 'react-hook-form';
import { Button } from '@/components/ui/button';
import { Input } from '@/components/ui/input';
import {
  Form,
  FormControl,
  FormField,
  FormItem,
  FormLabel,
  FormMessage,
} from '@/components/ui/form';
import { useState, useEffect } from 'react';
import Image from 'next/image';
import Link from 'next/link';
import { useSearchParams } from 'next/navigation';
import {
  createAccount,
  signInUser,
  finalizeAccountAfterEmailVerification,
  getUserByEmail,
} from '@/lib/actions/user.actions';
import OTPModal from '@/components/OTPModal';
import TwoFactorModal from '@/components/TwoFactorModal';
import TwoFactorVerificationModal from '@/components/TwoFactorVerificationModal';
import { useRouter } from 'next/navigation';
import { AlertTriangle } from 'lucide-react';
import { getLogoutMessage } from '@/lib/auth-utils';

type FormType = 'sign-in' | 'sign-up';

const authFormSchema = (formType: FormType) => {
  return z.object({
    email: z.string().email(),
    fullName:
      formType === 'sign-up'
        ? z.string().min(2).max(50)
        : z.string().optional(),
    password: z.string().optional(),
  });
};

const AuthForm = ({ type }: { type: FormType }) => {
  const [isLoading, setIsLoading] = useState(false);
  const [errorMessage, setErrorMessage] = useState('');
  const [logoutMessage, setLogoutMessage] = useState('');
  const [accountId, setAccountId] = useState<string | null>(null); // Only used for sign-in OTP
  const [showOTPModal, setShowOTPModal] = useState(false); // Control OTP modal visibility
  const [userId, setUserId] = useState<string | null>(null); // For 2FA verification
  const [success, setSuccess] = useState(false);
  const [pendingSignup, setPendingSignup] = useState<{
    email: string;
    fullName: string;
  } | null>(null);
  const [show2FASetup, setShow2FASetup] = useState(false);
  const [show2FAVerification, setShow2FAVerification] = useState(false);
  const [invitationMessage, setInvitationMessage] = useState('');

  const formSchema = authFormSchema(type);
  const searchParams = useSearchParams();
  const router = useRouter();

  // 1. Define your form.
  const form = useForm<z.infer<typeof formSchema>>({
    resolver: zodResolver(formSchema),
    defaultValues: {
      fullName: '',
      email: '',
      password: '',
    },
  });

  // Check for logout reason and invitation acceptance in URL params
  useEffect(() => {
    const reason = searchParams?.get('reason');
    const invitation = searchParams?.get('invitation');

    if (reason) {
      setLogoutMessage(getLogoutMessage(reason));
    }

    if (invitation === 'accepted') {
      // Check if we have invitation data in sessionStorage
      const invitationData = sessionStorage.getItem('invitationAccepted');
      if (invitationData) {
        try {
          const data = JSON.parse(invitationData);
          setInvitationMessage(
            `Welcome! Your invitation has been accepted. Please sign in with ${data.email} to complete your account setup.`
          );

          // Pre-fill the email field
          form.setValue('email', data.email);

          // Clear the sessionStorage data
          sessionStorage.removeItem('invitationAccepted');
        } catch (error) {
          console.error('Error parsing invitation data:', error);
        }
      }
    }
  }, [searchParams, form]);

  // 2. Define a submit handler.
  const onSubmit = async (values: z.infer<typeof formSchema>) => {
    setIsLoading(true);
    setErrorMessage('');
    setLogoutMessage(''); // Clear logout message on new submission
    setSuccess(false);

    if (type === 'sign-in') {
      try {
        const res = await signInUser({ email: values.email });
        if (res?.accountId) {
          setSuccess(true);
          setAccountId(res.accountId);

          // Check if user came from invitation acceptance
          const invitation = searchParams?.get('invitation');
          if (invitation === 'accepted') {
            // For invited users, skip OTP and proceed directly to 2FA check
            try {
              const user = await getUserByEmail(values.email);
              if (user?.accountId) {
                setUserId(user.accountId);
                await checkTwoFactorStatus(user.accountId);
              } else {
                router.push('/dashboard');
              }
            } catch (error) {
              console.error('Error getting user info for invited user:', error);
              router.push('/dashboard');
            }
          } else {
            // For regular users, show OTP modal
            setShowOTPModal(true);
          }
        } else {
          setErrorMessage(res?.error || 'Failed to sign in. Please try again.');
        }
      } catch (error) {
        console.error('Sign-in catch block error:', error);
        setErrorMessage('Failed to sign in. Please try again.');
      } finally {
        setIsLoading(false);
      }
    } else {
      try {
        await createAccount({ email: values.email });
        setPendingSignup({
          email: values.email,
          fullName: values.fullName || '',
        });
      } catch {
        setErrorMessage('Failed to create an account. Please try again.');
      } finally {
        setIsLoading(false);
      }
    }
  };

  const checkTwoFactorStatus = async (userId: string) => {
    try {
      const response = await fetch('/api/2fa/status', {
        method: 'POST',
        headers: { 'Content-Type': 'application/json' },
        body: JSON.stringify({ userId }),
      });

      const data = await response.json();

      if (data.success) {
        if (data.has2FA) {
          // User has 2FA enabled - show TOTP verification only
          setShow2FAVerification(true);
        } else {
          // User doesn't have 2FA - show setup
          setShow2FASetup(true);
        }
      } else {
        // If check fails, assume no 2FA and show setup
        setShow2FASetup(true);
      }
    } catch (error) {
      console.error('Error checking 2FA status:', error);
      // If check fails, assume no 2FA and show setup
      setShow2FASetup(true);
    }
  };

  return (
    <>
      <Form {...form}>
        <form onSubmit={form.handleSubmit(onSubmit)} className="auth-form">
          <h1 className="form-title sidebar-gradient-text">
            {type === 'sign-in' ? 'Sign In' : 'Sign Up'}
          </h1>
          {type === 'sign-up' && (
            <FormField
              control={form.control}
              name="fullName"
              render={({ field }) => (
                <FormItem>
                  <div className="shad-form-item">
                    <FormLabel className="shad-form-label">Full Name</FormLabel>
                    <FormControl>
                      <Input
                        placeholder=" Enter your full name"
                        {...field}
                        value={
                          field.value ? ` ${field.value.replace(/^ /, '')}` : ''
                        }
                        onChange={(e) => {
                          const value = e.target.value.replace(/^ /, '');
                          field.onChange(value);
                        }}
                        className="shad-input"
                      />
                    </FormControl>
                  </div>
                  <FormMessage className="shad-form-message" />
                </FormItem>
              )}
            />
          )}
          <FormField
            control={form.control}
            name="email"
            render={({ field }) => (
              <FormItem>
                <div className="shad-form-item">
                  <FormLabel className="shad-form-label">Email</FormLabel>
                  <FormControl>
                    <Input
                      placeholder=" Enter your email"
                      {...field}
                      value={
                        field.value ? ` ${field.value.replace(/^ /, '')}` : ''
                      }
                      onChange={(e) => {
                        const value = e.target.value.replace(/^ /, '');
                        field.onChange(value);
                      }}
                      className="shad-input"
                    />
                  </FormControl>
                </div>
                <FormMessage className="shad-form-message" />
              </FormItem>
            )}
          />
          <Button
            type="submit"
            className="form-submit-button relative overflow-hidden group"
            disabled={isLoading}
          >
            {/* Gradient Background */}
            <div className="absolute inset-0 bg-gradient-to-r from-blue-500 via-cyan-500 to-blue-600 group-hover:from-blue-600 group-hover:via-cyan-600 group-hover:to-blue-700 transition-all duration-300"></div>

            {/* Shimmer Effect */}
            <div className="absolute inset-0 -translate-x-full group-hover:translate-x-full transition-transform duration-1000 bg-gradient-to-r from-transparent via-white/20 to-transparent"></div>

            {/* Button Content */}
            <span className="relative z-10 flex items-center justify-center">
              {type === 'sign-in' ? 'Sign In' : 'Sign Up'}
              {isLoading && (
                <Image
                  src="/assets/icons/loader.svg"
                  alt="loader"
                  width={20}
                  height={20}
                  className="ml-2 animate-spin"
                />
              )}
            </span>
          </Button>

          {invitationMessage && (
            <div className="flex items-start gap-2 p-3 bg-green-50 border border-green-200 rounded-lg mb-4">
              <div className="h-6 w-6 text-green-500 mt-0.5 flex-shrink-0">
                <svg
                  className="w-6 h-6"
                  fill="currentColor"
                  viewBox="0 0 20 20"
                >
                  <path
                    fillRule="evenodd"
                    d="M10 18a8 8 0 100-16 8 8 0 000 16zm3.707-9.293a1 1 0 00-1.414-1.414L9 10.586 7.707 9.293a1 1 0 00-1.414 1.414l2 2a1 1 0 001.414 0l4-4z"
                    clipRule="evenodd"
                  />
                </svg>
              </div>
              <div>
                <p className="text-sm font-medium text-green-800">
                  Invitation Accepted
                </p>
                <p className="text-sm text-green-700">{invitationMessage}</p>
              </div>
            </div>
          )}

          {logoutMessage && (
            <div className="flex items-start gap-2 p-3 bg-red-50 border border-red-200 rounded-lg mb-4">
              <AlertTriangle className="h-6 w-6 text-yellow-500 fill-yellow-500 stroke-black stroke-1 mt-0.5 flex-shrink-0" />
              <div>
                <p className="text-sm font-medium text-red-800">
                  Session Expired
                </p>
                <p className="text-sm text-red-700">{logoutMessage}</p>
              </div>
            </div>
          )}
          {errorMessage && (
            <div className="flex items-start gap-2 p-3 bg-red-50 border border-red-200 rounded-lg mb-4">
              <AlertTriangle className="h-6 w-6 text-yellow-500 fill-yellow-500 stroke-black stroke-1 mt-0.5 flex-shrink-0" />
              <div>
                <p className="text-sm sidebar-gradient-text">{errorMessage}</p>
              </div>
            </div>
          )}
          {success && (
            <p className="text-navy text-center">
              Check your email for a login link or OTP.
            </p>
          )}

          <div className="body-2 flex justify-center">
            <p className="text-light-100">
              {type === 'sign-in'
                ? "Don't have an account?"
                : 'Already have an account?'}
            </p>
            <Link
              href={type === 'sign-in' ? '/sign-up' : 'sign-in'}
              className="ml-1 font-medium sidebar-gradient-text"
            >
              {type === 'sign-in' ? 'Sign Up' : 'Sign In'}
            </Link>
          </div>
        </form>
        {type === 'sign-in' && showOTPModal && accountId && (
          <OTPModal
            email={form.getValues('email')}
            accountId={accountId}
            isOpen={showOTPModal}
            onClose={() => {
              setShowOTPModal(false);
            }}
            onError={(error) => {
              setErrorMessage(error);
            }}
            onSuccess={async () => {
              // Close the OTP modal first
              setShowOTPModal(false);

              // After successful OTP verification, get user info and check 2FA status
              try {
                const user = await getUserByEmail(form.getValues('email'));

<<<<<<< HEAD
                if (user?.$id) {
                  setUserId(user.accountId || user.$id);
                  await checkTwoFactorStatus(user.accountId || user.$id);
=======
                if (user?.accountId) {
                  setUserId(user.accountId);
                  await checkTwoFactorStatus(user.accountId);
>>>>>>> 42e994e1
                } else {
                  router.push('/dashboard');
                }
              } catch (error) {
                console.error(
                  'Error getting user info after OTP verification:',
                  error
                );
                router.push('/dashboard');
              }
            }}
          />
        )}

        {type === 'sign-in' && show2FASetup && userId && (
          <TwoFactorModal
            email={form.getValues('email')}
            userId={userId}
            isOpen={show2FASetup}
            onClose={() => setShow2FASetup(false)}
            onSuccess={async () => {
              // After successful 2FA setup, ensure session is established and redirect by role
              try {
                console.log('2FA Setup completed, refreshing user data...');

                // Add a small delay to ensure database is updated
                await new Promise((resolve) => setTimeout(resolve, 1000));

                const user = await getUserByEmail(form.getValues('email'));
                console.log('2FA Setup Success - User data:', user);

                if (!user) {
                  console.error('User not found after 2FA setup');
                  router.push('/dashboard');
                  return;
                }

                // Force a page reload to ensure session is properly established
                // This helps with middleware and authentication state
                if (user.role === 'executive') {
                  console.log('Redirecting to executive dashboard');
                  window.location.href = '/dashboard/executive';
                } else if (user.role === 'manager') {
                  console.log('Redirecting to manager dashboard');
                  window.location.href = '/dashboard/manager';
                } else if (user.role === 'admin') {
                  console.log('Redirecting to admin dashboard');
                  window.location.href = '/dashboard/admin';
                } else {
                  console.log('Redirecting to default dashboard');
                  window.location.href = '/dashboard';
                }
              } catch (error) {
                console.error(
                  'Error during 2FA setup success callback:',
                  error
                );
                // Fallback navigation with page reload
                window.location.href = '/dashboard';
              }
            }}
          />
        )}

        {type === 'sign-in' && show2FAVerification && userId && (
          <TwoFactorVerificationModal
            userId={userId}
            email={form.getValues('email')}
            onSuccess={async () => {
              // After successful TOTP verification, redirect by role
              try {
                const user = await getUserByEmail(form.getValues('email'));

                if (!user) {
                  console.error('User not found after TOTP verification');
                  window.location.href = '/dashboard';
                  return;
                }

                // Use window.location.href for consistent behavior
                if (user.role === 'executive') {
                  window.location.href = '/dashboard/executive';
                } else if (user.role === 'manager') {
                  window.location.href = '/dashboard/manager';
                } else if (user.role === 'admin') {
                  window.location.href = '/dashboard/admin';
                } else {
                  window.location.href = '/dashboard';
                }
              } catch (error) {
                console.error('Error getting user info for redirect:', error);
                window.location.href = '/dashboard';
              }
            }}
            onClose={() => setShow2FAVerification(false)}
          />
        )}

        {type === 'sign-up' && pendingSignup && (
          <OTPModal
            email={pendingSignup.email}
            isOpen={!!pendingSignup}
            onClose={() => {
              setPendingSignup(null);
            }}
            onSuccess={async () => {
              await finalizeAccountAfterEmailVerification({
                fullName: pendingSignup.fullName,
                email: pendingSignup.email,
              });
              router.push('/?signup=success');
            }}
          />
        )}
      </Form>
    </>
  );
};

export default AuthForm;<|MERGE_RESOLUTION|>--- conflicted
+++ resolved
@@ -360,15 +360,9 @@
               try {
                 const user = await getUserByEmail(form.getValues('email'));
 
-<<<<<<< HEAD
-                if (user?.$id) {
-                  setUserId(user.accountId || user.$id);
-                  await checkTwoFactorStatus(user.accountId || user.$id);
-=======
                 if (user?.accountId) {
                   setUserId(user.accountId);
                   await checkTwoFactorStatus(user.accountId);
->>>>>>> 42e994e1
                 } else {
                   router.push('/dashboard');
                 }
