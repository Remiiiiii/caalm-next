--- conflicted
+++ resolved
@@ -194,11 +194,8 @@
             ...prev,
             emailNotifications: !!data.email_enabled,
             pushNotifications: !!data.push_enabled,
-<<<<<<< HEAD
             smsNotifications: !!data.phone_number,
-=======
             phoneNumber: data.phone_number || '',
->>>>>>> 3ecb30d8
             digestFrequency: (data.frequency as string) || 'daily',
           }));
           setPhoneNumber((data.phone_number as string) || '');
@@ -240,12 +237,9 @@
             digestFrequency:
               (payload.frequency as string) || prev.digestFrequency,
           }));
-<<<<<<< HEAD
           if (typeof payload.phone_number === 'string') {
             setPhoneNumber(payload.phone_number);
           }
-=======
->>>>>>> 3ecb30d8
         }
       }
     );
@@ -286,11 +280,7 @@
           userId: user?.$id,
           emailEnabled: globalSettings.emailNotifications,
           pushEnabled: globalSettings.pushNotifications,
-<<<<<<< HEAD
           phoneNumber: sanitizedPhone || undefined,
-=======
-          phoneNumber: globalSettings.phoneNumber,
->>>>>>> 3ecb30d8
           notificationTypes: preferences
             .filter((p) => p.email || p.push || p.inApp || p.sms)
             .map((p) => p.type),
@@ -333,6 +323,7 @@
     setGlobalSettings({
       emailNotifications: true,
       pushNotifications: true,
+      phoneNumber: '',
       inAppNotifications: true,
       smsNotifications: false,
       quietHours: false,
@@ -416,7 +407,8 @@
                       className="text-xs"
                     />
                     <p className="text-xs text-gray-500">
-                      Enter your phone number in international format (e.g., +1234567890)
+                      Enter your phone number in international format (e.g.,
+                      +1234567890)
                     </p>
                   </div>
                 )}
